import csv
from datetime import datetime, timedelta
import soundfile as sf
from math import ceil
import os
import tempfile
import random
import time
import numpy as np 
from segment import Segment
from units import TimeUnit
import subprocess
import re
from loggers import Logger, ProcLogger, ProgressBar

from variables import BIRDNET_AUDIO_DURATION, NOISE_LABEL, BIRDNET_SAMPLE_RATE


dateel_lengths = {
    "%Y": 4,
    "%y": 2,
    "%m": 2,
    "%d": 2,
    "%j": 3,
    "%H": 2,
    "%I": 2,
    "%p": 2,
    "%M": 2,
    "%S": 2,
    "%f": 6,
}

# TODO: Figure out the cause of the problem for the permission error
# ("The process cannot access the file because it is being used by another process")
def permission_safe(action, args):
    while True:
        try:
            action(*args)
            break
        except PermissionError:
            time.sleep(.1)


class AudioFile:
    def __init__(self, path: str):
        if not os.path.isfile(path):
            raise FileNotFoundError(f"File {path} not found.")
        self.path = path
        self.splits = os.path.basename(path).split(".")
        self.basename = self.splits[0]
        self.ext = self.splits[-1].lower()
        self.duration = TimeUnit(sf.info(self.path).duration)
        self.date_time = None
    
    def set_date(self, date_format:str = "%Y%m%d_%H%M%S", **kwargs):
        """
        Sets the date time of the audio file according to the provided filename date format.
        """
        self.date_format = date_format
        fre = date_format
        for k, v in dateel_lengths.items():
            fre = fre.replace(k,r"\d{" + str(v) + r"}")
        m = re.search(fre, self.basename)
        if m:
            self.prefix, self.suffix = re.split(fre, self.basename)
            self.date_time = datetime.strptime(m.group(0), date_format)
            return
        self.prefix = f"{self.basename}_"

    def segment_path(self, base_path: str, segment: Segment, audio_format: str) -> str:
        """
        Returns the path for an audio segment, according to its label and (if provided) the date time of the
        original audio file.
        """
        out_path = os.path.join(base_path, segment.label)
        os.makedirs(out_path, exist_ok=True)
    
        
        if self.date_time is not None:
            date = self.date_time + timedelta(seconds = segment.tstart.s)
            name = f"{self.prefix}{date.strftime(self.date_format)}_{segment.dur.s:05.0f}{self.suffix}_{self.ext}.{audio_format}"
        else:
            name = f"{self.prefix}{segment.tstart.s:06.0f}_{segment.tend.s:06.0f}_{self.ext}.{audio_format}"
        return os.path.join(out_path, name)

    @staticmethod
    def export_segment_ffmpeg(
            path: str,
            out_path: str,
            ss: TimeUnit = None,
            to: TimeUnit = None,
            ss_s: float = None,
            to_s: float = None,
            overwrite = True, 
            resample: int = None,
            codec: str = None,
            **kwargs
        ) -> subprocess.CompletedProcess:
        """
        Export a single segment from TimeUnit `ss` to `to` (resp. `ss_s`, `to_s` in seconds)
        of the file provided by `path` using FFmpeg's command.
        """


        args = ["ffmpeg", "-i", path, "-loglevel", "error"]
        if ss_s is not None:
            ss = TimeUnit(ss_s)
        if ss is not None:
            args += ["-ss", str(max(0, ss.s))]
        if to_s is not None:
            to = TimeUnit(to_s)
        if to is not None:
            args += ["-to", str(to.s)]
        
        if resample is not None and isinstance(resample, int):
            args += ["-ar", str(resample)]

        if codec is not None and isinstance(codec, str):
            args += ["-c:a", codec]      



        args.append(out_path)

        if overwrite:
            args.append("-y")
        else: 
            args.append("-n")

        return subprocess.run(args, capture_output=True)

    @staticmethod
    def export_segments_ffmpeg(
            path: str,
            out_path: str,
            times: float | list[float],
            ss: TimeUnit=None,
            to: TimeUnit=None,
            ss_s: float=None,
            to_s: float=None,
            segment_list: str = None,
            segment_list_prefix: str = None,
            overwrite: bool =True,
            resample: int = None,
            min_seg_duration: float = None,
            **kwargs
        ) -> subprocess.CompletedProcess:
        """
        Export multiple segment from TimeUnit `ss` to `to` (resp. `ss_s`, `to_s` in seconds)
        of the file provided by `path` using FFmpeg's `segment` command, considerably
        improving speed for non-overlapping (wav) segments.
        """


        if ss_s is not None:
            ss = TimeUnit(ss_s)
        if to_s is not None:
            to = TimeUnit(to_s)
        
        args = ["ffmpeg", "-i", path, "-loglevel", "error"]

        if ss is not None:
            args+=["-ss", str(ss.s)]
        if to is not None:
            args+=["-to", str(to.s)]
           

        args += ["-f", "segment"]

        if isinstance(times, list) or isinstance(times, np.ndarray):
            if len(times) == 0:
                # If no times to split, add a timestamp 0 to guarantee success. TODO: Maybe make this nicer.
                times = [0]
            args += ["-segment_times", ",".join([str(t) for t in times])]
        else:
            args += ["-segment_time", str(times)]
        
        if segment_list is not None:
            args += ["-segment_list", segment_list]
        if segment_list_prefix is not None:
            args += ["-segment_list_entry_prefix", segment_list_prefix]

        
        if resample is not None and isinstance(resample, int):
            args += ["-ar", str(resample)]

        if min_seg_duration is not None and isinstance(min_seg_duration, float):
            args += ["-min_seg_duration", str(min_seg_duration)]

        args += ["-metadata", f"duration={BIRDNET_AUDIO_DURATION}"]

        args.append(out_path)

        if overwrite:
            args.append("-y")
        else: 
            args.append("-n")

        return subprocess.run(args, capture_output=True)
    
    def rename_or_delete_segments(
            self,
            base_path: str,
            label: str,
            unsegmented_fpath: str,
            segment_list: str = None,
            tstart: TimeUnit = None,
            delete_prob: float | None = None,
            **kwargs,
        ):
        """
        After using the segment command from ffmpeg (from `self.export_segments_ffmpeg()`),
        checks that all the chunks in the list provided by `segment_list` are not
        shorter than the `BIRDNET_AUDIO_DURATION`.
        If a segment is shorter, start the extraction earlier (if possible), so that
        it has the desired length.

        If a file is not wav, we also need to re-encode the segment audio file, 
        because the duration in the header is missing.

        As a result, this might take longer.

        Returns
        -------
        The number of "valid" chunks (larger than `BIRDNET_AUDIO_DURATION`) (`int`).
        """

        count = 0

        with open(segment_list, encoding='utf-8') as fp:
            csv_reader = csv.reader(fp)
            for row in csv_reader:
                tstart_f = TimeUnit(row[1])
                tend_f = TimeUnit(row[2])
                tstart_abs = tstart + tstart_f
                tend_abs = tstart + tend_f
                fpath = row[0]
                ext = fpath.split(".")[-1]
                

                if tend_f - tstart_f < BIRDNET_AUDIO_DURATION:
                    if tend_f - BIRDNET_AUDIO_DURATION > 0:
                        # If possible, start extraction earlier
                        tstart_f = tend_f - BIRDNET_AUDIO_DURATION
                        tend_f = TimeUnit(row[2])
                        tstart_abs = tstart + tstart_f
                        tend_abs = tstart + tend_f
                        seg = Segment(tstart_abs, tend_abs, label)
                        out_path = self.segment_path(base_path, seg, ext)
                        if not os.path.isfile(out_path) and (delete_prob is not None and random.random() >= delete_prob):
                            self.export_segment_ffmpeg(unsegmented_fpath, out_path, ss = tstart_f, to=tend_f)
                            count += 1
                    permission_safe(os.remove, [fpath])
                    continue

                seg = Segment(tstart_abs, tend_abs, label)
                out_path = self.segment_path(base_path, seg, ext)
                if os.path.isfile(out_path) or (delete_prob is not None and random.random() < delete_prob):
                    permission_safe(os.remove, [fpath])
                    continue

                count += 1

                if "wav" == ext.lower():
                    permission_safe(os.replace, [fpath, out_path])
                    continue

                # If the output audio is not wav, a re-encode is needed.

                self.export_segment_ffmpeg(fpath, out_path)
                permission_safe(os.remove, [fpath])
                    
        permission_safe(os.remove, [segment_list])
        return count

    
    def export_all_birdnet(
            self,
            base_path: str,
            segments: list[Segment],
            audio_format: str = "flac",
            resample: int = BIRDNET_SAMPLE_RATE,
            overlap_s: float = 0, 
            length_threshold_s = 100 * BIRDNET_AUDIO_DURATION.s,
            late_start: bool = False,
            early_stop: bool = False,
            noise_export_ratio: float = .1,
            proc_logger: ProcLogger = ProcLogger(),
            logger: Logger = Logger(),
            progress_bar: ProgressBar = None,
            **kwargs):
        """
        Export every segment to the corresponding folder in the `base_path` directory, each with the length defined 
        by the variable `BIRDNET_AUDIO_DURATION`.

        Parameters:
            - `base_path` (`str`): The base path where the exported audio clips will be saved.
            - `segments` (`list[Segment]`): A list of sound segments to export audio clips for.
            - `audio_format` (`str`, optional): The desired audio format for exported clips, as extension (default is "flac").
            - `resample` (`int`, optional): Resample output to the given value in Hz (default is `BIRDNET_SAMPLE_RATE` from `variables`).
            - `overlap_s` (`float`, optional): The amount of overlap between segments in seconds for segments longer than `BIRDNET_AUDIO_DURATION` (default is 0).
            - `length_threshold_s` (`int`, optional): Length threshold in seconds above which the algorithm will start splitting 
              the long segments using the faster ffmpeg segment command, without overlap (default is 300).
            - `late_start` (`bool`, optional): Whether to not consider the interval between the start of the recording and the first
              segment (default is False). 
            - `early_stop` (`bool`, optional): Whether to not consider the interval between the the last segment and the end of the
              recording (default is False). 
            - `logger` (`ProcLogger`): object which allow to log success and error messages from the processes.
            - `**kwargs`: Additional keyword arguments for customization.
        Example Usage:
        ```
        birdnet_instance.export_all_birdnet("./your/output/directory", segments, audio_format="wav", overlap_s=1)
        ```    
        """
        random.seed(self.basename)
        length_threshold = TimeUnit(length_threshold_s)
        segments = sorted([s.birdnet_pad() for s in segments], key=lambda seg: seg.tstart)
        annotation_start = 0 if not late_start else segments[0].tstart
        annotation_end = self.duration if not early_stop else max([s.tend for s in segments])
        duration = annotation_end - annotation_start
        overlap = TimeUnit(overlap_s)
        n_segments_original = len(segments)
        segments = [seg for seg in segments if seg.label != NOISE_LABEL]
        n_segments = len(segments)

        # for seg in segments:
        #     as_int = int(ceil(seg.tend.s))
        #     if  as_int > max_tend:
        #         max_tend = as_int

        kwargs["resample"] = resample

        # Boolean mask that for each second of the original file,
        # stores whether at least one segment overlaps or not.
        is_segment = np.zeros(int(ceil(self.duration)), np.bool_)

        for seg in segments:
            start = int(seg.tstart.s)
            end = int(ceil(seg.tend.s))
            is_segment[start:end] = True
        is_noise = ~is_segment

        diff = np.diff(is_noise.astype(np.int8), prepend=1, append=1)
        noise_tot_dur = TimeUnit(np.sum(is_noise[int(annotation_start):int(annotation_end)]))
        labelled_tot_dur = duration - noise_tot_dur
        noise_ratio = noise_tot_dur / self.duration
        noise_export_ratio = max(min(1, noise_export_ratio), 0)
        noise_export_prob = min(1, noise_ratio and noise_export_ratio / noise_ratio or 0)


        # Timestamps where the insterval changes from being 
        # segments-only to noise-only (and vice versa).
        tstamps = np.flatnonzero(np.abs(diff) == 1)

        n_labelled_chunks = 0
        basepath_noise = os.path.join(base_path, NOISE_LABEL)


        with tempfile.TemporaryDirectory() as tmpdirname:
            tmppath = lambda fname: os.path.join(tmpdirname, fname)
            listpath = tmppath(f"{self.basename}.csv")
            segment_path = tmppath(f"{self.basename}%04d.{audio_format}")

            # Start by efficiently splitting the large data file into smaller chunks of contiguous noise/segments.

            proc = self.export_segments_ffmpeg(
                path=self.path,
                out_path=segment_path,
                times = tstamps,
                segment_list=listpath,
                segment_list_prefix=tmppath(""),
                **kwargs
            )

            proc_logger.log_process(
                proc,
                f"Chunked large file into smaller ones following the timestamps: {tstamps}",
                f"Error while chunking large file into smaller ones following the timestamps {tstamps}:"
            )

            noise_chunks = 0

            seg = segments.pop(0) if segments else None
            
            with open(listpath, encoding='utf-8') as fp:
                csv_reader = csv.reader(fp)

                for row in csv_reader:
                    # For each chunk obtained

                    tstart_f = TimeUnit(row[1])
                    tend_f = TimeUnit(row[2])

                    if tend_f < annotation_start:
                        continue

                    if tstart_f > annotation_end:
                        continue

                    if (tend_f-tstart_f) < BIRDNET_AUDIO_DURATION:
                        continue

                    fpath = row[0]
                    noise = True
                    while seg and seg.tend < tend_f:
                        # Until there are segments in the list within the chunk range

                        ss = seg.tstart - tstart_f
                        to = seg.tend - tstart_f
                        
                        if seg.dur.s <= BIRDNET_AUDIO_DURATION:
                            # If the duration of the segment is smaller or (most likely, since we added padding) equal
                            # to the audio duration allowed by BirdNet, export the entire segment without any further processing.
                            out_path = self.segment_path(base_path, seg, audio_format)
                            if not os.path.isfile(out_path):
                                proc = self.export_segment_ffmpeg(path=fpath, ss=ss, to=to, out_path=out_path, **kwargs)

                                if proc_logger.log_process(
                                    proc,
                                    f"{seg} from file {self.path} exported to: {out_path}",
                                    f"Error while exporting {seg}:"
                                ):
                                    n_labelled_chunks += 1
                                             
                        elif (seg.dur > length_threshold or overlap == 0):
                            # If the segment is very long (above length_threshold) or overlap is 0, and the output format is wav,
                            # use the faster segment ffmpeg command.
                            # The command doesn't allow to have any overlap.

                            segment_path = self.segment_path(base_path, seg, audio_format)
                            out_dir = os.path.dirname(segment_path)
                            splits = segment_path.split(".")
                            base_out_path = ".".join(splits[:-1])

                            out_path = f"{base_out_path}_%04d.{splits[-1]}"

                            temp_seglist = os.path.join(out_dir, "list.csv")
                            seglist_prefix = os.path.join(out_dir, "")
                           
                            proc = self.export_segments_ffmpeg(
                                path=fpath,
                                ss=ss,
                                to=to, 
                                times=BIRDNET_AUDIO_DURATION.s, 
                                out_path=out_path, 
                                segment_list=temp_seglist, 
                                segment_list_prefix=seglist_prefix, 
                                **kwargs
                            )

                            proc_logger.log_process(
                                proc,
                                f"{BIRDNET_AUDIO_DURATION.s}s-segments test from {seg} in file {self.path} exported to: {out_path}",
                                f"Error while exporting {seg}:"
                            )

                            n_labelled_chunks += self.rename_or_delete_segments(base_path, seg.label, fpath, temp_seglist, tstart_f)

                        else:
                            last = False
                            n_loops = int(ceil((to - ss) / BIRDNET_AUDIO_DURATION))
                            for _ in range(n_loops):
                                to_ = ss + BIRDNET_AUDIO_DURATION
                                if to_ > to:
                                    # If it is after the end of the segment, move the start back
                                    # so that the segment has the birdnet duration and terminates 
                                    # at the end of the segment. Set the last flag to `True`, since
                                    # moving forward doesn't make any sense (the entire segment is covered).
                                    ss -= to_ - to
                                    to_ = to
                                    last = True

                                sub_seg = Segment(ss + tstart_f, to_ + tstart_f, seg.label)
                                
                                out_path = self.segment_path(base_path, sub_seg, audio_format)
                                if not os.path.isfile(out_path):
                                    proc = self.export_segment_ffmpeg(path=fpath, ss=ss, to=to, out_path=out_path, **kwargs)
                                    if proc_logger.log_process(
                                        proc,
                                        f"{sub_seg} from {seg} in file {self.path} exported to: {out_path}",
                                        f"Error while exporting {sub_seg} from {seg}:"
                                    ):
                                        n_labelled_chunks += 1

                                ss = to_ - overlap
                                if last:
                                    break
                        
                        # If we had any segment in this file chunk, 
                        # set the noise flag to False, so that this part of the 
                        # file is not identified as noise
                        noise = False

                        if progress_bar is not None:
                            progress_bar.print(1)

                        if not segments:
                            seg = None
                            break
                            
                        seg = segments.pop(0)                        
                        
                    if noise:
                        # If there are no segments in the file chunk,
                        # it can be splitted into small segments and exported
                        # as noise for training.
                        to = (tend_f - tstart_f) - ((tend_f - tstart_f) % BIRDNET_AUDIO_DURATION)
                        
                        basename_noise_split = os.path.basename(fpath).split(".")
                        os.makedirs(basepath_noise, exist_ok=True)
                        basepath_out = os.path.join(basepath_noise, ".".join(basename_noise_split[:-1]))


                        out_path = f"{basepath_out}%04d.{audio_format}"


                        temp_seglist = os.path.join(basepath_noise, "list.csv")
                        seglist_prefix = os.path.join(basepath_noise, "")

                        proc = self.export_segments_ffmpeg(
                            path=fpath,
                            to=to,
                            times=BIRDNET_AUDIO_DURATION.s,
                            out_path=out_path,
                            min_seg_duration=BIRDNET_AUDIO_DURATION.s,
                            segment_list=temp_seglist,
                            segment_list_prefix = seglist_prefix,
                            **kwargs
                        )


                        seg_noise = Segment(tstart_f, tend_f, NOISE_LABEL)
                        if proc_logger.log_process(
                            proc,
                            f"{BIRDNET_AUDIO_DURATION.s}s-segment from {seg_noise} in file {self.path} exported to: {out_path}",
                            f"Error while exporting {seg_noise} into segments:"
                        ):
                            
                            noise_chunks += self.rename_or_delete_segments(
                                base_path,
                                NOISE_LABEL,
                                fpath,
                                temp_seglist,
                                tstart_f,
                                delete_prob = (None if not noise_export_prob else 1 - noise_export_prob),
                            )

        logger.print(f"{self.path}:")    
        logger.print(
            "\t",
            f"{noise_tot_dur:.0f}s",
            "of noise,",
            f"{labelled_tot_dur:.0f}s",
            "of lables.",
            "Noise to duration ratio:",
            f"{noise_ratio:.1%}",
        )
        logger.print(
            "\t",
            n_segments_original,
            "annotated segments,",
            n_segments,
            "not blacklisted.",
            n_labelled_chunks,
            "labelled chunks,",
            noise_chunks,
            "noise chunks",
        ) 
        exported_noise_dur = noise_chunks * BIRDNET_AUDIO_DURATION
        logger.print(
            "\t",
            f"{(noise_tot_dur and exported_noise_dur/noise_tot_dur or 0):.1%}",
            "of noise exported,",f"{exported_noise_dur/self.duration:.1%}",
            "of the total duration"
<<<<<<< HEAD
        )

        # logger.print(
        #     "\t",
        #     noise_tot_dur,
        #     labelled_tot_dur,
        #     noise_ratio,
        #     noise_export_ratio,
        #     noise_export_prob,
        # )
=======
        )
>>>>>>> e5eea8c4
<|MERGE_RESOLUTION|>--- conflicted
+++ resolved
@@ -572,17 +572,4 @@
             f"{(noise_tot_dur and exported_noise_dur/noise_tot_dur or 0):.1%}",
             "of noise exported,",f"{exported_noise_dur/self.duration:.1%}",
             "of the total duration"
-<<<<<<< HEAD
         )
-
-        # logger.print(
-        #     "\t",
-        #     noise_tot_dur,
-        #     labelled_tot_dur,
-        #     noise_ratio,
-        #     noise_export_ratio,
-        #     noise_export_prob,
-        # )
-=======
-        )
->>>>>>> e5eea8c4
