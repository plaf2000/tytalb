--- conflicted
+++ resolved
@@ -98,11 +98,6 @@
         self.audio_files: dict[str, SegmentsWrapper] = dict()
         prog_bar = ProgressBar("Reading tables", len(self.tables_paths))
 
-<<<<<<< HEAD
-
-        self.annotation_label_linenumber = dict()
-
-=======
         for table_path in self.tables_paths:
 
             if self.parser.is_table_per_file(table_path)\
@@ -112,7 +107,6 @@
             for rel_path, segment in zip(self.parser.get_audio_rel_no_ext_paths(table_path, self.tables_dir), 
                                          self.parser.get_segments(table_path)):
                 
->>>>>>> 96198838
                 if list_rel_paths is not None and rel_path not in list_rel_paths:
                     break
 
